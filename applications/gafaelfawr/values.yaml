--- conflicted
+++ resolved
@@ -103,27 +103,6 @@
     # @default -- `"isMemberOf"`
     groupsClaim: ""
 
-<<<<<<< HEAD
-  firestore:
-    # -- If set, assign UIDs and GIDs using Google Firestore in the given
-    # project.  Cloud SQL must be enabled and the Cloud SQL service account
-    # must have read/write access to that Firestore instance.
-    # @default -- Firestore support is disabled
-    project: ""
-
-  github:
-    # -- GitHub client ID. One and only one of this, `config.cilogon.clientId`,
-    # or `config.oidc.clientId` must be set.
-    clientId: ""
-  idm:
-    # IDM client config. If set, it assign the GID. 
-    # @default -- IDM support is disabled
-    url: ""
-    # @default -- None, to be set if `config.idm.url` is provided  
-    idmId: ""
-
-=======
->>>>>>> 600be49f
   oidc:
     # -- Client ID for generic OpenID Connect support. One and only one of
     # this, `config.cilogon.clientId`, or `config.github.clientId` must be set.
