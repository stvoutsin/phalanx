name: minikube
fqdn: minikube.lsst.codes
vaultUrl: "https://vault.lsst.codes"
vaultPathPrefix: secret/k8s_operator/minikube.lsst.codes

# The primary constraint on enabling applications is the low available memory
# of a GitHub Actions runner, since minikube is used for smoke testing of new
# Helm configurations.
<<<<<<< HEAD

=======
>>>>>>> 35453747
applications:
  datalinker: true
  hips: true
  mobu: true
  postgres: true
  squareone: true
<<<<<<< HEAD
  tap: true
  tap-schema: true
=======
  tap: true
>>>>>>> 35453747
<|MERGE_RESOLUTION|>--- conflicted
+++ resolved
@@ -6,19 +6,10 @@
 # The primary constraint on enabling applications is the low available memory
 # of a GitHub Actions runner, since minikube is used for smoke testing of new
 # Helm configurations.
-<<<<<<< HEAD
-
-=======
->>>>>>> 35453747
 applications:
   datalinker: true
   hips: true
   mobu: true
   postgres: true
   squareone: true
-<<<<<<< HEAD
-  tap: true
-  tap-schema: true
-=======
-  tap: true
->>>>>>> 35453747
+  tap: true